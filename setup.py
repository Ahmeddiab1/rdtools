#!/usr/bin/env python

try:
    from setuptools import setup
except ImportError:
    raise RuntimeError('setuptools is required')


import versioneer


DESCRIPTION = 'Functions for analyzing the degradation of photovoltaic systems.'

LONG_DESCRIPTION = """
Rdtools is a collection of tools for the analysis of photovoltaic degradation.

Source code: https://github.com/NREL/rdtools
"""

DISTNAME = 'rdtools'
LICENSE = 'MIT'
AUTHOR = 'Rdtools Python Developers'
AUTHOR_EMAIL = 'RdTools@nrel.gov'
MAINTAINER_EMAIL = 'RdTools@nrel.gov'

URL = 'https://github.com/NREL/rdtools'

SETUP_REQUIRES = [
    'pytest-runner',
]

TESTS_REQUIRE = [
    'pytest >= 3.6.3',
]

INSTALL_REQUIRES = [
    'h5py >= 2.7.1',
    'matplotlib >= 2.2.2',
    'numpy >= 1.12',
<<<<<<< HEAD
    'pandas >= 0.23.0',
    'pvlib >= 0.6.0, <0.7.0',
=======
    'pandas >= 0.23.0, <1.0.0',
>>>>>>> 7e0f1e45
    'statsmodels >= 0.8.0',
    'scipy >= 0.19.1',
]

CLASSIFIERS = [
    'Development Status :: 4 - Beta',
    'License :: OSI Approved :: MIT License',
    'Operating System :: OS Independent',
    'Intended Audience :: Science/Research',
    'Programming Language :: Python',
    'Programming Language :: Python :: 3',
    'Programming Language :: Python :: 3.6',
    'Programming Language :: Python :: 3.7',
    'Programming Language :: Python :: 3.8',
    'Topic :: Scientific/Engineering',
]

KEYWORDS = [
    'photovoltaic',
    'solar',
    'analytics',
    'analysis',
    'performance',
    'degradation',
    'PV'
]

setuptools_kwargs = {
    'zip_safe': False,
    'scripts': [],
    'include_package_data': True
}

# set up packages to be installed and extensions to be compiled
PACKAGES = ['rdtools']


setup(name=DISTNAME,
      version=versioneer.get_version(),
      cmdclass=versioneer.get_cmdclass(),
      packages=PACKAGES,
      keywords=KEYWORDS,
      setup_requires=SETUP_REQUIRES,
      tests_require=TESTS_REQUIRE,
      install_requires=INSTALL_REQUIRES,
      description=DESCRIPTION,
      long_description=LONG_DESCRIPTION,
      author=AUTHOR,
      author_email=AUTHOR_EMAIL,
      maintainer_email=MAINTAINER_EMAIL,
      license=LICENSE,
      url=URL,
      classifiers=CLASSIFIERS,
      **setuptools_kwargs)<|MERGE_RESOLUTION|>--- conflicted
+++ resolved
@@ -37,12 +37,8 @@
     'h5py >= 2.7.1',
     'matplotlib >= 2.2.2',
     'numpy >= 1.12',
-<<<<<<< HEAD
-    'pandas >= 0.23.0',
     'pvlib >= 0.6.0, <0.7.0',
-=======
     'pandas >= 0.23.0, <1.0.0',
->>>>>>> 7e0f1e45
     'statsmodels >= 0.8.0',
     'scipy >= 0.19.1',
 ]
